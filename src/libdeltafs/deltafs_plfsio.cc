/*
 * Copyright (c) 2015-2017 Carnegie Mellon University.
 *
 * All rights reserved.
 *
 * Use of this source code is governed by a BSD-style license that can be
 * found in the LICENSE file. See the AUTHORS file for names of contributors.
 */

#include "deltafs_plfsio.h"
#include "deltafs_plfsio_batch.h"
#include "deltafs_plfsio_filter.h"
#include "deltafs_plfsio_internal.h"

#include "pdlfs-common/env_files.h"
#include "pdlfs-common/hash.h"
#include "pdlfs-common/logging.h"
#include "pdlfs-common/mutexlock.h"
#include "pdlfs-common/strutil.h"

#include <stdio.h>
#include <string>
#include <vector>

namespace pdlfs {
namespace plfsio {

IoStats::IoStats() : index_bytes(0), index_ops(0), data_bytes(0), data_ops(0) {}

DirOptions::DirOptions()
    : total_memtable_budget(4 << 20),
      memtable_util(1.0),
      skip_sort(false),
      key_size(8),
      value_size(32),
<<<<<<< HEAD
      filter(kBitmapFilter),
      bitmap_format(kUncompressedBitmap),
=======
      filter(FilterType::kBloomFilter),
>>>>>>> bd112717
      filter_bits_per_key(0),
      bf_bits_per_key(8),
      bm_key_bits(24),
      block_size(32 << 10),
      block_util(0.996),
      block_padding(true),
      block_batch_size(2 << 20),
      data_buffer(4 << 20),
      min_data_buffer(4 << 20),
      index_buffer(4 << 20),
      min_index_buffer(4 << 20),
      epoch_log_rotation(false),
      tail_padding(false),
      compaction_pool(NULL),
      reader_pool(NULL),
      read_size(8 << 20),
      parallel_reads(false),
      non_blocking(false),
      slowdown_micros(0),
      paranoid_checks(false),
      ignore_filters(false),
      compression(CompressionType::kNoCompression),
      force_compression(false),
      verify_checksums(false),
      skip_checksums(false),
      measure_reads(true),
      measure_writes(true),
      num_epochs(-1),
      lg_parts(-1),
      listener(NULL),
      mode(DirMode::kUnique),
      env(NULL),
      allow_env_threads(false),
      is_env_pfs(true),
      rank(0) {}

static bool ParseFilterType(const Slice& value, FilterType* result) {
  if (value.starts_with("bloom")) {
    *result = FilterType::kBloomFilter;
    return true;
  } else if (value.starts_with("bitmap")) {
    *result = FilterType::kBitmapFilter;
    return true;
  } else {
    return false;
  }
}

DirOptions ParseDirOptions(const char* input) {
  DirOptions options;
  std::vector<std::string> conf_segments;
  size_t n = SplitString(&conf_segments, input, '&');  // k1=v1 & k2=v2 & k3=v3
  std::vector<std::string> conf_pair;
  for (size_t i = 0; i < n; i++) {
    conf_pair.resize(0);
    SplitString(&conf_pair, conf_segments[i].c_str(), '=', 1);
    if (conf_pair.size() != 2) {
      continue;
    }
    FilterType filter_type;
    Slice conf_key = conf_pair[0];
    Slice conf_value = conf_pair[1];
    uint64_t num;
    bool flag;
    if (conf_key == "lg_parts") {
      if (ConsumeDecimalNumber(&conf_value, &num)) {
        options.lg_parts = int(num);
      }
    } else if (conf_key == "rank") {
      if (ConsumeDecimalNumber(&conf_value, &num)) {
        options.rank = int(num);
      }
    } else if (conf_key == "memtable_size") {
      if (ParsePrettyNumber(conf_value, &num)) {
        options.total_memtable_budget = num;
      }
    } else if (conf_key == "total_memtable_budget") {
      if (ParsePrettyNumber(conf_value, &num)) {
        options.total_memtable_budget = num;
      }
    } else if (conf_key == "compaction_buffer") {
      if (ParsePrettyNumber(conf_value, &num)) {
        options.block_batch_size = num;
      }
    } else if (conf_key == "data_buffer") {
      if (ParsePrettyNumber(conf_value, &num)) {
        options.data_buffer = num;
      }
    } else if (conf_key == "min_data_buffer") {
      if (ParsePrettyNumber(conf_value, &num)) {
        options.min_data_buffer = num;
      }
    } else if (conf_key == "index_buffer") {
      if (ParsePrettyNumber(conf_value, &num)) {
        options.index_buffer = num;
      }
    } else if (conf_key == "min_index_buffer") {
      if (ParsePrettyNumber(conf_value, &num)) {
        options.min_index_buffer = num;
      }
    } else if (conf_key == "block_size") {
      if (ParsePrettyNumber(conf_value, &num)) {
        options.block_size = num;
      }
    } else if (conf_key == "block_padding") {
      if (ParsePrettyBool(conf_value, &flag)) {
        options.block_padding = flag;
      }
    } else if (conf_key == "tail_padding") {
      if (ParsePrettyBool(conf_value, &flag)) {
        options.tail_padding = flag;
      }
    } else if (conf_key == "verify_checksums") {
      if (ParsePrettyBool(conf_value, &flag)) {
        options.verify_checksums = flag;
      }
    } else if (conf_key == "skip_checksums") {
      if (ParsePrettyBool(conf_value, &flag)) {
        options.skip_checksums = flag;
      }
    } else if (conf_key == "parallel_reads") {
      if (ParsePrettyBool(conf_value, &flag)) {
        options.parallel_reads = flag;
      }
    } else if (conf_key == "paranoid_checks") {
      if (ParsePrettyBool(conf_value, &flag)) {
        options.paranoid_checks = flag;
      }
    } else if (conf_key == "epoch_log_rotation") {
      if (ParsePrettyBool(conf_value, &flag)) {
        options.epoch_log_rotation = flag;
      }
    } else if (conf_key == "ignore_filters") {
      if (ParsePrettyBool(conf_value, &flag)) {
        options.ignore_filters = flag;
      }
    } else if (conf_key == "filter") {
      if (ParseFilterType(conf_value, &filter_type)) {
        options.filter = filter_type;
      }
    } else if (conf_key == "filter_bits_per_key") {
      if (ParsePrettyNumber(conf_value, &num)) {
        options.filter_bits_per_key = num;
      }
    } else if (conf_key == "bf_bits_per_key") {
      if (ParsePrettyNumber(conf_value, &num)) {
        options.bf_bits_per_key = num;
      }
    } else if (conf_key == "bm_key_bits") {
      if (ParsePrettyNumber(conf_value, &num)) {
        options.bm_key_bits = num;
      }
    } else if (conf_key == "value_size") {
      if (ParsePrettyNumber(conf_value, &num)) {
        options.value_size = num;
      }
    } else if (conf_key == "key_size") {
      if (ParsePrettyNumber(conf_value, &num)) {
        options.key_size = num;
      }
    }
  }

  return options;
}

template <typename T = BloomBlock>
class DirWriterImpl : public DirWriter {
 public:
  DirWriterImpl(const DirOptions& opts, const std::string& dirname);
  virtual ~DirWriterImpl();

  virtual IoStats GetIoStats() const;

  virtual uint32_t TEST_num_sstables() const;
  virtual uint32_t TEST_num_keys() const;
  virtual uint32_t TEST_num_dropped_keys() const;
  virtual uint32_t TEST_num_data_blocks() const;

  virtual uint64_t TEST_estimated_sstable_size() const;
  virtual uint64_t TEST_planned_filter_size() const;
  virtual uint64_t TEST_total_memory_usage() const;

  virtual uint64_t TEST_raw_index_contents() const;
  virtual uint64_t TEST_raw_filter_contents() const;
  virtual uint64_t TEST_raw_data_contents() const;
  virtual uint64_t TEST_key_bytes() const;
  virtual uint64_t TEST_value_bytes() const;

  virtual Status WaitForOne();
  virtual Status Wait();
  virtual Status Write(BatchCursor* cursor, int epoch);
  virtual Status Append(const Slice& fid, const Slice& data, int epoch);
  virtual Status Flush(int epoch);
  virtual Status EpochFlush(int epoch);
  virtual Status Finish();

  typedef T FilterType;

 private:
  bool HasCompaction();
  Status ObtainCompactionStatus();
  Status WaitForCompaction();
  Status TryFlush(bool ef = false, bool fi = false);
  Status TryBatchWrites(BatchCursor* cursor);
  Status TryAppend(const Slice& fid, const Slice& data);
  Status EnsureDataPadding(LogSink* sink, size_t footer_size);
  Status Finalize();
  void MaybeSlowdownCaller();
  friend class DirWriter;

  const DirOptions options_;
  mutable port::Mutex io_mutex_;  // Protecting the shared data log
  mutable port::Mutex mutex_;
  port::CondVar bg_cv_;
  port::CondVar cv_;
  const std::string dirname_;
  int num_epochs_;
  uint32_t num_parts_;
  uint32_t part_mask_;
  Status finish_status_;
  // XXX: rather than using a global barrier, using a reference
  // counted epoch object might slightly increase implementation
  // concurrency, though largely not needed so far
  bool has_pending_flush_;
  bool finished_;  // If Finish() has been called
  WritableFileStats io_stats_;
  const OutputStats** compaction_stats_;
  DirLogger<T>** dirs_;
  LogSink* data_;
  Env* env_;
};

template <typename T>
DirWriterImpl<T>::DirWriterImpl(const DirOptions& o, const std::string& d)
    : options_(o),
      bg_cv_(&mutex_),
      cv_(&mutex_),
      dirname_(d),
      num_epochs_(0),
      num_parts_(0),
      part_mask_(~static_cast<uint32_t>(0)),
      has_pending_flush_(false),
      finished_(false),
      dirs_(NULL),
      data_(NULL),
      env_(options_.env) {}

template <typename T>
DirWriterImpl<T>::~DirWriterImpl() {
  MutexLock l(&mutex_);
  for (size_t i = 0; i < num_parts_; i++) {
    if (dirs_[i] != NULL) {
      dirs_[i]->Unref();
    }
  }
  delete[] compaction_stats_;
  delete[] dirs_;
  if (data_ != NULL) {
    data_->Unref();
  }
}

template <typename T>
void DirWriterImpl<T>::MaybeSlowdownCaller() {
  mutex_.AssertHeld();
  Env* const env = options_.env;
  const int micros = static_cast<int>(options_.slowdown_micros);
  if (micros != 0) {
    mutex_.Unlock();
    env->SleepForMicroseconds(micros);
    mutex_.Lock();
  }
}

template <typename T>
Status DirWriterImpl<T>::EnsureDataPadding(LogSink* sink, size_t footer_size) {
  Status status;
  sink->Lock();
  // Add enough padding to ensure the final size of the index log
  // is some multiple of the physical write size.
  const uint64_t total_size = sink->Ltell() + footer_size;
  const size_t overflow = total_size % options_.data_buffer;
  if (overflow != 0) {
    const size_t n = options_.data_buffer - overflow;
    status = sink->Lwrite(std::string(n, 0));
  } else {
    // No need to pad
  }
  sink->Unlock();
  return status;
}

template <typename T>
Status DirWriterImpl<T>::Finalize() {
  mutex_.AssertHeld();
  uint32_t total_epochs = static_cast<uint32_t>(num_epochs_);
  std::string ff = FooterFileName(dirname_);
  mutex_.Unlock();  // Unlock during i/o operations
  Footer footer = ToFooter(options_);
  BlockHandle dummy_handle;

  dummy_handle.set_offset(0);
  dummy_handle.set_size(0);
  footer.set_epoch_index_handle(dummy_handle);
  footer.set_num_epochs(total_epochs);

  Status status;
  std::string ftdata;
  footer.EncodeTo(&ftdata);
  if (options_.tail_padding) {
    status = EnsureDataPadding(data_, ftdata.size());
  }

  if (status.ok()) {
    data_->Lock();
    status = data_->Lwrite(ftdata);
    data_->Unlock();
  }

  if (status.ok()) {
    for (size_t i = 0; i < num_parts_; i++) {
      status = dirs_[i]->SyncAndClose();
      if (!status.ok()) {
        break;
      }
    }
  }

  // Install a special per-directory footer
  if (status.ok()) {
    if (options_.rank == 0) {  // Rank 0 only
      status = WriteStringToFileSync(env_, ftdata, ff.c_str());
    }
  }

  mutex_.Lock();
  return status;
}

template <typename T>
Status DirWriterImpl<T>::ObtainCompactionStatus() {
  mutex_.AssertHeld();
  Status status;
  for (size_t i = 0; i < num_parts_; i++) {
    status = dirs_[i]->bg_status();
    if (!status.ok()) {
      break;
    }
  }
  return status;
}

template <typename T>
bool DirWriterImpl<T>::HasCompaction() {
  mutex_.AssertHeld();
  bool result = false;
  for (size_t i = 0; i < num_parts_; i++) {
    if (dirs_[i]->has_bg_compaction()) {
      result = true;
      break;
    }
  }
  return result;
}

template <typename T>
Status DirWriterImpl<T>::WaitForCompaction() {
  mutex_.AssertHeld();
  Status status;
  while (true) {
    status = ObtainCompactionStatus();
    if (!status.ok()) {
      break;
    } else if (HasCompaction()) {
      bg_cv_.Wait();
    } else {
      break;
    }
  }
  return status;
}

template <typename T>
Status DirWriterImpl<T>::TryBatchWrites(BatchCursor* cursor) {
  mutex_.AssertHeld();
  assert(has_pending_flush_);
  assert(options_.non_blocking);
  Status status;
  std::vector<std::vector<uint32_t> > waiting_list(num_parts_);
  std::vector<std::vector<uint32_t> > queue(num_parts_);
  bool has_more = false;  // If the entire batch is done
  cursor->Seek(0);
  for (; cursor->Valid(); cursor->Next()) {
    Slice fid = cursor->fid();
    const uint32_t hash = Hash(fid.data(), fid.size(), 0);
    const uint32_t part = hash & part_mask_;
    assert(part < num_parts_);
    status = dirs_[part]->Add(fid, cursor->data());

    if (status.IsBufferFull()) {
      // Try again later
      waiting_list[part].push_back(cursor->offset());
      status = Status::OK();
      has_more = true;
    } else if (!status.ok()) {
      break;
    } else {
      // OK
    }
  }

  while (status.ok()) {
    if (has_more) {
      has_more = false;
      bg_cv_.Wait();
    } else {
      break;
    }
    for (size_t i = 0; i < num_parts_; i++) {
      waiting_list[i].swap(queue[i]);
      waiting_list[i].clear();
    }
    for (size_t i = 0; i < num_parts_; i++) {
      if (!queue[i].empty()) {
        std::vector<uint32_t>::iterator it = queue[i].begin();
        for (; it != queue[i].end(); ++it) {
          cursor->Seek(*it);
          if (cursor->Valid()) {
            status = dirs_[i]->Add(cursor->fid(), cursor->data());
          } else {
            status = cursor->status();
          }

          if (status.IsBufferFull()) {
            // Try again later
            waiting_list[i].assign(it, queue[i].end());
            status = Status::OK();
            has_more = true;
            break;
          } else if (!status.ok()) {
            break;
          } else {
            // OK
          }
        }

        if (!status.ok()) {
          break;
        }
      }
    }
  }

  return status;
}

// Attempt to schedule a minor compaction on all directory partitions
// simultaneously. If a compaction cannot be scheduled immediately due to a lack
// of buffer space, it will be added to a waiting list so it can be reattempted
// later. Return immediately as soon as all partitions have a minor compaction
// scheduled. Will not wait for all compactions to finish.
// Return OK on success, or a non-OK status on errors.
template <typename T>
Status DirWriterImpl<T>::TryFlush(bool ef, bool fi) {
  mutex_.AssertHeld();
  assert(has_pending_flush_);
  Status status;
  std::vector<DirLogger<T>*> remaining;
  for (size_t i = 0; i < num_parts_; i++) remaining.push_back(dirs_[i]);
  std::vector<DirLogger<T>*> waiting_list;

  typename DirLogger<T>::FlushOptions flush_options(ef, fi);
  while (!remaining.empty()) {
    waiting_list.clear();
    for (size_t i = 0; i < remaining.size(); i++) {
      flush_options.dry_run =
          true;  // Avoid being blocked waiting for buffer space to reappear
      status = remaining[i]->Flush(flush_options);
      flush_options.dry_run = false;

      if (status.IsBufferFull()) {
        waiting_list.push_back(remaining[i]);  // Try again later
        status = Status::OK();
      } else if (status.ok()) {
        remaining[i]->Flush(flush_options);
      } else {
        break;
      }
    }

    if (status.ok()) {
      if (!waiting_list.empty()) {
        bg_cv_.Wait();  // Waiting for buffer space
      }
      waiting_list.swap(remaining);
    } else {
      break;
    }
  }

  return status;
}

// Force a minor compaction, wait for it to complete, and finalize all log
// objects. If there happens to be another pending minor compaction currently
// waiting to be scheduled, wait until it is scheduled (but not necessarily
// completed) before processing this one. After this call, either success or
// error, no further write operation will be allowed in future.
// Return OK on success, or a non-OK status on errors.
template <typename T>
Status DirWriterImpl<T>::Finish() {
  Status status;
  MutexLock ml(&mutex_);
  while (true) {
    if (finished_) {
      status = finish_status_;  // Return the cached result
      break;
    } else if (has_pending_flush_) {
      cv_.Wait();
    } else {
      has_pending_flush_ = true;
      const bool epoch_flush = true;
      const bool finalize = true;
      status = TryFlush(epoch_flush, finalize);
      if (status.ok()) status = WaitForCompaction();
      if (status.ok()) status = Finalize();
      has_pending_flush_ = false;
      cv_.SignalAll();
      finish_status_ = status;
      finished_ = true;
      break;
    }
  }

  return status;
}

// Force a minor compaction to start a new epoch, but return immediately without
// waiting for the compaction to complete. If there happens to be another
// pending minor compaction currently waiting to be scheduled, wait until it is
// scheduled (but not necessarily completed) before validating and submitting
// this one. Return OK on success, or a non-OK status on errors.
template <typename T>
Status DirWriterImpl<T>::EpochFlush(int epoch) {
  Status status;
  MutexLock ml(&mutex_);
  while (true) {
    if (finished_) {
      status = Status::AssertionFailed("Plfsdir already finished");
      break;
    } else if (has_pending_flush_) {
      cv_.Wait();
    } else if (epoch != -1 && epoch < num_epochs_) {
      status = Status::AlreadyExists(Slice());
      break;
    } else if (epoch != -1 && epoch > num_epochs_) {
      status = Status::NotFound(Slice());
      break;
    } else {
      has_pending_flush_ = true;
      const bool epoch_flush = true;
      // Schedule a minor compaction for epoch flush
      // Does not wait for completion
      status = TryFlush(epoch_flush);
      if (status.ok()) num_epochs_++;
      has_pending_flush_ = false;
      cv_.SignalAll();
      break;
    }
  }

  // TODO: Future work
  //  #1. TryFlush() is not idempotent, so if an epoch flush gets an error in
  //  the
  //    middle, the epoch num in different directory partitions may differ
  //  #2. Better to allow log rotation to happen asynchronously --- no
  //    need to wait for compaction to finish
  //  #3. change LogSink->Lrotate() to create log files lazily
  if (options_.epoch_log_rotation && status.ok()) {
    // If log rotation is requested, must wait
    // until compaction completes
    status = WaitForCompaction();
    if (status.ok()) {
      data_->Lock();
      // Prepare for the next epoch
      status = data_->Lrotate(epoch + 1);
      data_->Unlock();
    }
  }

  return status;
}

// Force a minor compaction but return immediately without waiting for it
// to complete. If there happens to be another pending minor compaction
// currently waiting to be scheduled, wait until it is scheduled (but not
// necessarily completed) before validating and submitting this one.
// Return OK on success, or a non-OK status on errors.
template <typename T>
Status DirWriterImpl<T>::Flush(int epoch) {
  Status status;
  MutexLock ml(&mutex_);
  while (true) {
    if (finished_) {
      status = Status::AssertionFailed("Plfsdir already finished");
      break;
    } else if (has_pending_flush_) {
      cv_.Wait();
    } else if (epoch != -1 && epoch != num_epochs_) {
      status = Status::AssertionFailed("Bad epoch num");
      break;
    } else {
      has_pending_flush_ = true;
      status = TryFlush();
      has_pending_flush_ = false;
      cv_.SignalAll();
      break;
    }
  }
  return status;
}

template <typename T>
Status DirWriterImpl<T>::Write(BatchCursor* cursor, int epoch) {
  Status status;
  MutexLock ml(&mutex_);
  while (true) {
    if (finished_) {
      status = Status::AssertionFailed("Plfsdir already finished");
      break;
    } else if (has_pending_flush_) {
      cv_.Wait();
    } else if (epoch != -1 && epoch != num_epochs_) {
      status = Status::AssertionFailed("Bad epoch num");
      break;
    } else {
      // Batch writes may trigger one or more flushes
      has_pending_flush_ = true;
      status = TryBatchWrites(cursor);
      has_pending_flush_ = false;
      cv_.SignalAll();
      break;
    }
  }
  return status;
}

template <typename T>
Status DirWriterImpl<T>::Append(const Slice& fid, const Slice& data,
                                int epoch) {
  Status status;
  MutexLock ml(&mutex_);
  while (true) {
    if (finished_) {
      status = Status::AssertionFailed("Plfsdir already finished");
      break;
    } else if (has_pending_flush_) {
      cv_.Wait();
    } else if (epoch != -1 && epoch != num_epochs_) {
      status = Status::AssertionFailed("Bad epoch num");
      break;
    } else {
      // Appends may also trigger flushes
      has_pending_flush_ = true;
      status = TryAppend(fid, data);
      has_pending_flush_ = false;
      cv_.SignalAll();
      if (status.IsBufferFull()) {
        MaybeSlowdownCaller();
      }
      break;
    }
  }
  return status;
}

template <typename T>
Status DirWriterImpl<T>::TryAppend(const Slice& fid, const Slice& data) {
  mutex_.AssertHeld();
  Status status;
  const uint32_t hash = Hash(fid.data(), fid.size(), 0);
  const uint32_t part = hash & part_mask_;
  assert(part < num_parts_);
  status = dirs_[part]->Add(fid, data);
  return status;
}

// Wait for an on-going compaction to finish if there is any.
// Return OK on success, or a non-OK status on errors.
template <typename T>
Status DirWriterImpl<T>::WaitForOne() {
  Status status;
  MutexLock ml(&mutex_);
  if (!finished_) {
    if (HasCompaction()) {
      bg_cv_.Wait();
    }
    status = ObtainCompactionStatus();
  } else {
    status = finish_status_;
  }
  return status;
}

// Wait for all on-going compactions to finish.
// Return OK on success, or a non-OK status on errors.
template <typename T>
Status DirWriterImpl<T>::Wait() {
  Status status;
  MutexLock ml(&mutex_);
  if (!finished_) {
    status = WaitForCompaction();
  } else {
    status = finish_status_;
  }
  return status;
}

template <typename T>
IoStats DirWriterImpl<T>::GetIoStats() const {
  MutexLock ml(&mutex_);
  IoStats result;
  for (size_t i = 0; i < num_parts_; i++) {
    result.index_bytes += dirs_[i]->io_stats_.TotalBytes();
    result.index_ops += dirs_[i]->io_stats_.TotalOps();
  }
  result.data_bytes = io_stats_.TotalBytes();
  result.data_ops = io_stats_.TotalOps();
  return result;
}

template <typename T>
uint64_t DirWriterImpl<T>::TEST_estimated_sstable_size() const {
  MutexLock ml(&mutex_);
  if (num_parts_ != 0) {
    return dirs_[0]->estimated_sstable_size();
  } else {
    return 0;
  }
}

template <typename T>
uint64_t DirWriterImpl<T>::TEST_planned_filter_size() const {
  MutexLock ml(&mutex_);
  if (num_parts_ != 0) {
    return dirs_[0]->planned_filter_size();
  } else {
    return 0;
  }
}

template <typename T>
uint32_t DirWriterImpl<T>::TEST_num_keys() const {
  MutexLock ml(&mutex_);
  uint32_t result = 0;
  for (size_t i = 0; i < num_parts_; i++) {
    result += dirs_[i]->num_keys();
  }
  return result;
}

template <typename T>
uint32_t DirWriterImpl<T>::TEST_num_dropped_keys() const {
  MutexLock ml(&mutex_);
  uint32_t result = 0;
  for (size_t i = 0; i < num_parts_; i++) {
    result += dirs_[i]->num_dropped_keys();
  }
  return result;
}

template <typename T>
uint32_t DirWriterImpl<T>::TEST_num_data_blocks() const {
  MutexLock ml(&mutex_);
  uint32_t result = 0;
  for (size_t i = 0; i < num_parts_; i++) {
    result += dirs_[i]->num_data_blocks();
  }
  return result;
}

template <typename T>
uint32_t DirWriterImpl<T>::TEST_num_sstables() const {
  MutexLock ml(&mutex_);
  uint32_t result = 0;
  for (size_t i = 0; i < num_parts_; i++) {
    result += dirs_[i]->num_tables();
  }
  return result;
}

template <typename T>
uint64_t DirWriterImpl<T>::TEST_total_memory_usage() const {
  MutexLock ml(&mutex_);
  uint64_t result = 0;
  for (size_t i = 0; i < num_parts_; i++) result += dirs_[i]->memory_usage();
  result += data_->buffer_store()->capacity();
  for (size_t i = 0; i < num_parts_; i++) {
    result += dirs_[i]->indx_->buffer_store()->capacity();
  }
  return result;
}

template <typename T>
uint64_t DirWriterImpl<T>::TEST_raw_index_contents() const {
  MutexLock ml(&mutex_);
  uint64_t result = 0;
  for (size_t i = 0; i < num_parts_; i++) {
    result += compaction_stats_[i]->index_size;
  }
  return result;
}

template <typename T>
uint64_t DirWriterImpl<T>::TEST_raw_filter_contents() const {
  MutexLock ml(&mutex_);
  uint64_t result = 0;
  for (size_t i = 0; i < num_parts_; i++) {
    result += compaction_stats_[i]->filter_size;
  }
  return result;
}

template <typename T>
uint64_t DirWriterImpl<T>::TEST_raw_data_contents() const {
  MutexLock ml(&mutex_);
  uint64_t result = 0;
  for (size_t i = 0; i < num_parts_; i++) {
    result += compaction_stats_[i]->data_size;
  }
  return result;
}

template <typename T>
uint64_t DirWriterImpl<T>::TEST_value_bytes() const {
  MutexLock ml(&mutex_);
  uint64_t result = 0;
  for (size_t i = 0; i < num_parts_; i++) {
    result += compaction_stats_[i]->value_size;
  }
  return result;
}

template <typename T>
uint64_t DirWriterImpl<T>::TEST_key_bytes() const {
  MutexLock ml(&mutex_);
  uint64_t result = 0;
  for (size_t i = 0; i < num_parts_; i++) {
    result += compaction_stats_[i]->key_size;
  }
  return result;
}

DirWriter::~DirWriter() {}

template <class T, class V>
static void ClipToRange(T* ptr, V minvalue, V maxvalue) {
  if (static_cast<V>(*ptr) > maxvalue) {
    *ptr = maxvalue;
  }
  if (static_cast<V>(*ptr) < minvalue) {
    *ptr = minvalue;
  }
}

// Fix user-supplied options to be reasonable
static DirOptions SanitizeWriteOptions(const DirOptions& options) {
  DirOptions result = options;
  ClipToRange(&result.total_memtable_budget, 1 << 20, 1 << 30);
  ClipToRange(&result.memtable_util, 0.5, 1.0);
  ClipToRange(&result.block_size, 1 << 10, 1 << 20);
  ClipToRange(&result.block_util, 0.5, 1.0);
  ClipToRange(&result.lg_parts, 0, 8);
  if (result.index_buffer < result.min_index_buffer) {
    result.index_buffer = result.min_index_buffer;
  }
  if (result.data_buffer < result.min_data_buffer) {
    result.data_buffer = result.min_data_buffer;
  }
  if (result.env == NULL) {
    result.env = Env::Default();
  }
  return result;
}

// Return a brief summary of the configured filter.
static std::string FilterOptions(const DirOptions& options) {
  char tmp[50];
  switch (options.filter) {
    case kBitmapFilter:
      snprintf(tmp, sizeof(tmp), "BMP (uncompressed, key_bits=%d)",
               int(options.bm_key_bits));
      return tmp;
    case kBloomFilter:
      snprintf(tmp, sizeof(tmp), "BF (bits_per_key=%d)",
               int(options.bf_bits_per_key));
      return tmp;
    case kNoFilter:
      return "Dis";
    default:
      return "Unk";
  }
}

// Open a directory writer instance according to the instantiated implementation
// type T. Return OK on success, or a non-OK status on errors.
template <typename T>
Status DirWriter::TryDirOpen(T* impl) {
  Status status;
  assert(impl != NULL);
  assert(dynamic_cast<DirWriter*>(impl) != NULL);
  const DirOptions* const options = &impl->options_;
  const uint32_t num_parts = static_cast<uint32_t>(1 << options->lg_parts);
  const int my_rank = options->rank;
  Env* const env = options->env;
  if (options->is_env_pfs) {
    // Ignore error since it may already exist
    env->CreateDir(impl->dirname_.c_str());
  }

  std::vector<DirLogger<typename T::FilterType>*> plfsdirs(num_parts, NULL);
  std::vector<LogSink*> index(num_parts, NULL);
  std::vector<LogSink*> data(1, NULL);  // Shared among all partitions
  std::vector<const OutputStats*> output_stats;
  LogSink::LogOptions io_opts;
  io_opts.rank = my_rank;
  io_opts.type = LogType::kData;
  if (options->epoch_log_rotation) io_opts.rotation = kExtCtrl;
  if (options->measure_writes) io_opts.stats = &impl->io_stats_;
  io_opts.mu = &impl->io_mutex_;
  io_opts.min_buf = options->min_data_buffer;
  io_opts.max_buf = options->data_buffer;
  io_opts.env = env;
  status = LogSink::Open(io_opts, impl->dirname_, &data[0]);
  if (status.ok()) {
    for (size_t i = 0; i < num_parts; i++) {
      plfsdirs[i] = new DirLogger<typename T::FilterType>(
          impl->options_, i, &impl->mutex_, &impl->bg_cv_);
      LogSink::LogOptions idx_opts;
      idx_opts.rank = my_rank;
      idx_opts.sub_partition = static_cast<int>(i);
      idx_opts.type = LogType::kIndex;
      if (options->measure_writes) idx_opts.stats = &plfsdirs[i]->io_stats_;
      idx_opts.mu = NULL;
      idx_opts.min_buf = options->min_index_buffer;
      idx_opts.max_buf = options->index_buffer;
      idx_opts.env = env;
      status = LogSink::Open(idx_opts, impl->dirname_, &index[i]);
      plfsdirs[i]->Ref();
      if (status.ok()) {
        plfsdirs[i]->Open(data[0], index[i]);
        const OutputStats* os = plfsdirs[i]->output_stats();
        output_stats.push_back(os);
      } else {
        break;
      }
    }
  }

  if (status.ok()) {
    const OutputStats** compaction_stats = new const OutputStats*[num_parts];
    DirLogger<typename T::FilterType>** dirs =
        new DirLogger<typename T::FilterType>*[num_parts];
    for (size_t i = 0; i < num_parts; i++) {
      assert(plfsdirs[i] != NULL);
      compaction_stats[i] = output_stats[i];
      dirs[i] = plfsdirs[i];
      dirs[i]->Ref();
    }
    impl->data_ = data[0];
    impl->data_->Ref();
    impl->compaction_stats_ = compaction_stats;
    impl->part_mask_ = num_parts - 1;
    impl->num_parts_ = num_parts;
    impl->dirs_ = dirs;
  }

  for (size_t i = 0; i < num_parts; i++) {
    if (plfsdirs[i] != NULL) plfsdirs[i]->Unref();
    if (index[i] != NULL) index[i]->Unref();
    if (i < data.size()) {
      if (data[i] != NULL) {
        data[i]->Unref();
      }
    }
  }

  return status;
}

Status DirWriter::Open(const DirOptions& _opts, const std::string& dirname,
                       DirWriter** result) {
  *result = NULL;
  DirOptions options = SanitizeWriteOptions(_opts);
#if VERBOSE >= 2
  Verbose(__LOG_ARGS__, 2, "Dfs.plfsdir.name -> %s (mode=write)",
          dirname.c_str());
  Verbose(__LOG_ARGS__, 2, "Dfs.plfsdir.memtable_budget -> %s",
          PrettySize(options.total_memtable_budget).c_str());
  Verbose(__LOG_ARGS__, 2, "Dfs.plfsdir.memtable_util -> %.2f%%",
          100 * options.memtable_util);
  Verbose(__LOG_ARGS__, 2, "Dfs.plfsdir.skip_sort -> %s",
          int(options.skip_sort) ? "Yes" : "No");
  Verbose(__LOG_ARGS__, 2, "Dfs.plfsdir.key_size -> %s",
          PrettySize(options.key_size).c_str());
  Verbose(__LOG_ARGS__, 2, "Dfs.plfsdir.value_size -> %s",
          PrettySize(options.value_size).c_str());
  Verbose(__LOG_ARGS__, 2, "Dfs.plfsdir.filter -> %s",
          FilterOptions(options).c_str());
  Verbose(__LOG_ARGS__, 2, "Dfs.plfsdir.filter_bits_per_key -> %d",
          int(options.filter_bits_per_key));
  Verbose(__LOG_ARGS__, 2, "Dfs.plfsdir.block_size -> %s",
          PrettySize(options.block_size).c_str());
  Verbose(__LOG_ARGS__, 2, "Dfs.plfsdir.block_util -> %.2f%%",
          100 * options.block_util);
  Verbose(__LOG_ARGS__, 2, "Dfs.plfsdir.block_padding -> %s",
          int(options.block_padding) ? "Yes" : "No");
  Verbose(__LOG_ARGS__, 2, "Dfs.plfsdir.block_batch_size -> %s",
          PrettySize(options.block_batch_size).c_str());
  Verbose(__LOG_ARGS__, 2, "Dfs.plfsdir.data_buffer -> %s",
          PrettySize(options.data_buffer).c_str());
  Verbose(__LOG_ARGS__, 2, "Dfs.plfsdir.min_data_buffer -> %s",
          PrettySize(options.min_data_buffer).c_str());
  Verbose(__LOG_ARGS__, 2, "Dfs.plfsdir.index_buffer -> %s",
          PrettySize(options.index_buffer).c_str());
  Verbose(__LOG_ARGS__, 2, "Dfs.plfsdir.min_index_buffer -> %s",
          PrettySize(options.min_index_buffer).c_str());
  Verbose(__LOG_ARGS__, 2, "Dfs.plfsdir.tail_padding -> %s",
          int(options.tail_padding) ? "Yes" : "No");
  Verbose(__LOG_ARGS__, 2, "Dfs.plfsdir.compaction_pool -> %s",
          options.compaction_pool != NULL
              ? options.compaction_pool->ToDebugString().c_str()
              : "None");
  Verbose(__LOG_ARGS__, 2, "Dfs.plfsdir.non_blocking -> %s",
          int(options.non_blocking) ? "Yes" : "No");
  Verbose(__LOG_ARGS__, 2, "Dfs.plfsdir.compression -> %s",
          options.compression == kSnappyCompression ? "Snappy" : "None");
  Verbose(__LOG_ARGS__, 2, "Dfs.plfsdir.force_compression -> %s",
          int(options.force_compression) ? "Yes" : "No");
  Verbose(__LOG_ARGS__, 2, "Dfs.plfsdir.skip_checksums -> %s",
          int(options.skip_checksums) ? "Yes" : "No");
  Verbose(__LOG_ARGS__, 2, "Dfs.plfsdir.measure_writes -> %s",
          int(options.measure_writes) ? "Yes" : "No");
  Verbose(__LOG_ARGS__, 2, "Dfs.plfsdir.epoch_log_rotation -> %s",
          int(options.epoch_log_rotation) ? "Yes" : "No");
  Verbose(__LOG_ARGS__, 2, "Dfs.plfsdir.allow_env_threads -> %s",
          int(options.allow_env_threads) ? "Yes" : "No");
  Verbose(__LOG_ARGS__, 2, "Dfs.plfsdir.is_env_pfs -> %s",
          int(options.is_env_pfs) ? "Yes" : "No");
  Verbose(__LOG_ARGS__, 2, "Dfs.plfsdir.mode -> %s",
          ToDebugString(options.mode).c_str());
  Verbose(__LOG_ARGS__, 2, "Dfs.plfsdir.memtable_parts -> %d (lg_parts=%d)",
          1 << options.lg_parts, options.lg_parts);
  Verbose(__LOG_ARGS__, 2, "Dfs.plfsdir.my_rank -> %d", options.rank);
#endif

  Status status;
  // Port to different filter types
  if (options.filter == kBloomFilter) {
    DirWriterImpl<BloomBlock>* impl =
        new DirWriterImpl<BloomBlock>(options, dirname);
    status = TryDirOpen(impl);
    if (status.ok()) {
      *result = impl;
    } else {
      delete impl;
    }
  } else if (options.filter == kBitmapFilter) {
    if (options.bitmap_format==kVarintBitmap) {
      typedef BitmapBlock<VarintFormat> VarintBitmapBlock;
      DirWriterImpl<VarintBitmapBlock>* impl =
          new DirWriterImpl<VarintBitmapBlock>(options, dirname);
      status = TryDirOpen(impl);
      if (status.ok()) {
        *result = impl;
      } else {
        delete impl;
      }
    } else if (options.bitmap_format==kVarintPlusBitmap) {
      typedef BitmapBlock<VarintPlusFormat> VarintPlusBitmapBlock;
      DirWriterImpl<VarintPlusBitmapBlock>* impl =
          new DirWriterImpl<VarintPlusBitmapBlock>(options, dirname);
      status = TryDirOpen(impl);
      if (status.ok()) {
        *result = impl;
      } else {
        delete impl;
      }
    } else if (options.bitmap_format==kPForDeltaBitmap) {
      typedef BitmapBlock<PForDeltaFormat> PForDeltaBitmapBlock;
      DirWriterImpl<PForDeltaBitmapBlock>* impl =
          new DirWriterImpl<PForDeltaBitmapBlock>(options, dirname);
      status = TryDirOpen(impl);
      if (status.ok()) {
        *result = impl;
      } else {
        delete impl;
      }
    } else {
      // Default format: kUncompressedBitmap
      typedef BitmapBlock<UncompressedFormat> UncompressedBitmapBlock;
      DirWriterImpl<UncompressedBitmapBlock>* impl =
          new DirWriterImpl<UncompressedBitmapBlock>(options, dirname);
      status = TryDirOpen(impl);
      if (status.ok()) {
        *result = impl;
      } else {
        delete impl;
      }
    }
  } else {
    DirWriterImpl<EmptyFilterBlock>* impl =
        new DirWriterImpl<EmptyFilterBlock>(options, dirname);
    status = TryDirOpen(impl);
    if (status.ok()) {
      *result = impl;
    } else {
      delete impl;
    }
  }

  return status;
}

class DirReaderImpl : public DirReader {
 public:
  DirReaderImpl(const DirOptions& opts, const std::string& name);
  virtual ~DirReaderImpl();

  virtual Status ReadAll(
      const Slice& fid,
      std::string* dst,     // Buffer space for storing read results
      char* tmp,            // Temporary space for storing loaded block contents
      size_t tmp_length,    // Size of the temporary space
      size_t* table_seeks,  // Total number of tables touched
      size_t* seeks         // Total number of data blocks fetched
      );

  virtual IoStats GetIoStats() const;

 private:
  RandomAccessFileStats io_stats_;
  friend class DirReader;

  DirOptions options_;
  const std::string name_;
  uint32_t num_parts_;
  uint32_t part_mask_;

  mutable port::Mutex mutex_;
  port::CondVar cond_cv_;
  Dir** dirs_;  // Lazily initialized directory partitions
  LogSource* data_;
};

DirReaderImpl::DirReaderImpl(const DirOptions& opts, const std::string& name)
    : options_(opts),
      name_(name),
      num_parts_(0),
      part_mask_(~static_cast<uint32_t>(0)),
      cond_cv_(&mutex_),
      dirs_(NULL),
      data_(NULL) {}

DirReaderImpl::~DirReaderImpl() {
  MutexLock ml(&mutex_);
  for (size_t i = 0; i < num_parts_; i++) {
    if (dirs_[i] != NULL) {
      dirs_[i]->Unref();
    }
  }
  delete[] dirs_;
  if (data_ != NULL) {
    data_->Unref();
  }
}

Status DirReaderImpl::ReadAll(const Slice& fid, std::string* dst, char* tmp,
                              size_t tmp_length, size_t* table_seeks,
                              size_t* seeks) {
  Status status;
  uint32_t hash = Hash(fid.data(), fid.size(), 0);
  uint32_t part = hash & part_mask_;
  assert(part < num_parts_);
  MutexLock ml(&mutex_);
  if (dirs_[part] == NULL) {
    mutex_.Unlock();  // Unlock when fetching dir indexes
    LogSource* indx = NULL;
    Dir* dir = new Dir(options_, &mutex_, &cond_cv_);
    dir->Ref();
    LogSource::LogOptions idx_opts;
    idx_opts.type = LogType::kIndex;
    idx_opts.sub_partition = static_cast<int>(part);
    idx_opts.rank = options_.rank;
    if (options_.measure_reads) idx_opts.seq_stats = &dir->io_stats_;
    idx_opts.io_size = options_.read_size;
    idx_opts.env = options_.env;
    status = LogSource::Open(idx_opts, name_, &indx);
    if (status.ok()) {
      status = dir->Open(indx);
    }
    mutex_.Lock();
    if (status.ok()) {
      dir->InstallDataSource(data_);
      if (dirs_[part] != NULL) dirs_[part]->Unref();
      dirs_[part] = dir;
      dirs_[part]->Ref();
    }
    dir->Unref();
    if (indx != NULL) {
      indx->Unref();
    }
  }

  if (status.ok()) {
    assert(dirs_[part] != NULL);
    Dir* const dir = dirs_[part];
    dir->Ref();
    Dir::ReadStats stats;
    status = dirs_[part]->Read(fid, dst, tmp, tmp_length, &stats);
    dir->Unref();
    if (status.ok()) {
      if (table_seeks != NULL) {
        *table_seeks = stats.total_table_seeks;
      }
      if (seeks != NULL) {
        *seeks = stats.total_seeks;
      }
    }
    return status;
  } else {
    return status;
  }
}

IoStats DirReaderImpl::GetIoStats() const {
  MutexLock ml(&mutex_);
  IoStats result;
  for (size_t i = 0; i < num_parts_; i++) {
    if (dirs_[i] != NULL) {
      result.index_bytes += dirs_[i]->io_stats_.TotalBytes();
      result.index_ops += dirs_[i]->io_stats_.TotalOps();
    }
  }
  result.data_bytes = io_stats_.TotalBytes();
  result.data_ops = io_stats_.TotalOps();
  return result;
}

DirReader::~DirReader() {}

static DirOptions SanitizeReadOptions(const DirOptions& options) {
  DirOptions result = options;
  if (result.num_epochs < 0) result.num_epochs = -1;
  if (result.lg_parts < 0) result.lg_parts = -1;
  if (result.env == NULL) {
    result.env = Env::Default();
  }
  return result;
}

Status DirReader::Open(const DirOptions& opts, const std::string& dirname,
                       DirReader** result) {
  *result = NULL;
  DirOptions options = SanitizeReadOptions(opts);
  uint32_t num_parts =  // May have to be lazy initialized from the footer
      options.lg_parts == -1 ? 0 : 1u << options.lg_parts;
  const int my_rank = options.rank;
  Env* const env = options.env;
  Status status;
#if VERBOSE >= 2
  Verbose(__LOG_ARGS__, 2, "Dfs.plfsdir.name -> %s (mode=read)",
          dirname.c_str());
  Verbose(__LOG_ARGS__, 2, "Dfs.plfsdir.reader_pool -> %s",
          options.reader_pool != NULL
              ? options.reader_pool->ToDebugString().c_str()
              : "None");
  Verbose(__LOG_ARGS__, 2, "Dfs.plfsdir.read_size -> %s",
          PrettySize(options.read_size).c_str());
  Verbose(__LOG_ARGS__, 2, "Dfs.plfsdir.parallel_reads -> %s",
          int(options.parallel_reads) ? "Yes" : "No");
  Verbose(__LOG_ARGS__, 2, "Dfs.plfsdir.paranoid_checks -> %s",
          int(options.paranoid_checks) ? "Yes" : "No");
  Verbose(__LOG_ARGS__, 2, "Dfs.plfsdir.ignore_filters -> %s",
          int(options.ignore_filters) ? "Yes" : "No");
  Verbose(__LOG_ARGS__, 2, "Dfs.plfsdir.verify_checksums -> %s",
          int(options.verify_checksums) ? "Yes" : "No");
  Verbose(__LOG_ARGS__, 2, "Dfs.plfsdir.skip_checksums -> %s",
          int(options.skip_checksums) ? "Yes" : "No");
  Verbose(__LOG_ARGS__, 2, "Dfs.plfsdir.measure_reads -> %s",
          int(options.measure_reads) ? "Yes" : "No");
  Verbose(__LOG_ARGS__, 2, "Dfs.plfsdir.epoch_log_rotation -> %s",
          int(options.epoch_log_rotation) ? "Yes" : "No");
  Verbose(__LOG_ARGS__, 2, "Dfs.plfsdir.allow_env_threads -> %s",
          int(options.allow_env_threads) ? "Yes" : "No");
  Verbose(__LOG_ARGS__, 2, "Dfs.plfsdir.is_env_pfs -> %s",
          int(options.is_env_pfs) ? "Yes" : "No");
  Verbose(__LOG_ARGS__, 2, "Dfs.plfsdir.mode -> %s",
          ToDebugString(options.mode).c_str());
  Verbose(__LOG_ARGS__, 2, "Dfs.plfsdir.num_epochs -> %d", options.num_epochs);
  Verbose(__LOG_ARGS__, 2, "Dfs.plfsdir.memtable_parts -> %d (lg_parts=%d)",
          int(num_parts), options.lg_parts);
  Verbose(__LOG_ARGS__, 2, "Dfs.plfsdir.my_rank -> %d", my_rank);
#endif
  Footer footer;
  char tmp[Footer::kEncodedLength];
  std::string primary;  // Primary copy of the footer
  if (options.lg_parts == -1 || options.num_epochs == -1 ||
      options.paranoid_checks) {
    status = ReadFileToString(env, FooterFileName(dirname).c_str(), &primary);
    if (!status.ok()) {
      return status;
    } else if (primary.size() != Footer::kEncodedLength) {
      return Status::Corruption("Footer file size is wrong");
    }
    Slice input = primary;
    status = footer.DecodeFrom(&input);
    if (!status.ok()) {
      return status;
    }

    // Override a subset of user-provided options
    if (static_cast<bool>(footer.skip_checksums()) != options.skip_checksums)
      Warn(__LOG_ARGS__, "Dfs.plfsdir.skip_checksums -> %s (was %s)",
           static_cast<bool>(footer.skip_checksums()) ? "Yes" : "No",
           options.skip_checksums ? "Yes" : "No");
    options.skip_checksums = static_cast<bool>(footer.skip_checksums());
    if (static_cast<bool>(footer.epoch_log_rotation()) !=
        options.epoch_log_rotation)
      Warn(__LOG_ARGS__, "Dfs.plfsdir.epoch_log_rotation -> %s (was %s)",
           static_cast<bool>(footer.epoch_log_rotation()) ? "Yes" : "No",
           options.epoch_log_rotation ? "Yes" : "No");
    options.epoch_log_rotation = static_cast<bool>(footer.epoch_log_rotation());
    if (static_cast<DirMode>(footer.mode()) != options.mode)
      Warn(__LOG_ARGS__, "Dfs.plfsdir.mode -> %s (was %s)",
           ToDebugString(static_cast<DirMode>(footer.mode())).c_str(),
           ToDebugString(options.mode).c_str());
    options.mode = static_cast<DirMode>(footer.mode());
    if (static_cast<int>(footer.num_epochs()) != options.num_epochs)
      Warn(__LOG_ARGS__, "Dfs.plfsdir.num_epochs -> %d (was %d)",
           static_cast<int>(footer.num_epochs()), options.num_epochs);
    options.num_epochs = static_cast<int>(footer.num_epochs());
    if (static_cast<int>(footer.lg_parts()) != options.lg_parts)
      Warn(__LOG_ARGS__, "Dfs.plfsdir.memtable_parts -> %d (was %d)",
           1 << footer.lg_parts(), int(num_parts));
    options.lg_parts = static_cast<int>(footer.lg_parts());
    num_parts = 1u << options.lg_parts;
  }

  LogSource* data = NULL;
  DirReaderImpl* impl = new DirReaderImpl(options, dirname);
  LogSource::LogOptions io_opts;
  io_opts.rank = my_rank;
  io_opts.type = LogType::kData;
  io_opts.sub_partition = -1;
  if (options.epoch_log_rotation) io_opts.num_rotas = options.num_epochs + 1;
  if (options.measure_reads) io_opts.stats = &impl->io_stats_;
  io_opts.env = env;
  status = LogSource::Open(io_opts, dirname, &data);
  if (!status.ok()) {
    // Error
  } else if (data->Size(data->LastFileIndex()) < Footer::kEncodedLength) {
    status = Status::Corruption("Dir data log file too short to be valid");
  } else if (options.paranoid_checks) {
    Slice input;
    uint64_t off = data->Size(data->LastFileIndex()) - Footer::kEncodedLength;
    status = data->Read(off, Footer::kEncodedLength, &input, tmp,
                        data->LastFileIndex());
    if (status.ok()) {
      if (input.ToString() != primary) {
        status = Status::Corruption("Footer replica corrupted");
      }
    }
  }

  if (status.ok()) {
    impl->dirs_ = new Dir*[num_parts]();
    impl->part_mask_ = num_parts - 1;
    impl->num_parts_ = num_parts;
    impl->data_ = data;
    impl->data_->Ref();

    *result = impl;
  } else {
    delete impl;
  }

  if (data != NULL) {
    data->Unref();
  }

  return status;
}

}  // namespace plfsio
}  // namespace pdlfs<|MERGE_RESOLUTION|>--- conflicted
+++ resolved
@@ -33,12 +33,8 @@
       skip_sort(false),
       key_size(8),
       value_size(32),
-<<<<<<< HEAD
-      filter(kBitmapFilter),
-      bitmap_format(kUncompressedBitmap),
-=======
       filter(FilterType::kBloomFilter),
->>>>>>> bd112717
+      bitmap_format(BitmapFormatType::kUncompressedBitmap),
       filter_bits_per_key(0),
       bf_bits_per_key(8),
       bm_key_bits(24),
